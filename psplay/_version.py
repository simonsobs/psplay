version_info = (0, 0, 2)

<<<<<<< HEAD
version_info = (0, 0, 2)

__version__ = "{}.{}.{}".format(*version_info)

=======
__version__ = "{}.{}.{}".format(*version_info)

>>>>>>> 647af9d6
EXTENSION_VERSION = "^" + __version__<|MERGE_RESOLUTION|>--- conflicted
+++ resolved
@@ -1,12 +1,5 @@
-version_info = (0, 0, 2)
-
-<<<<<<< HEAD
 version_info = (0, 0, 2)
 
 __version__ = "{}.{}.{}".format(*version_info)
 
-=======
-__version__ = "{}.{}.{}".format(*version_info)
-
->>>>>>> 647af9d6
 EXTENSION_VERSION = "^" + __version__